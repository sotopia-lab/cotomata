# Sample workflow for building and deploying a Next.js site to GitHub Pages
#
# To get started with Next.js see: https://nextjs.org/docs/getting-started
#
name: Deploy Next.js site to Pages

on:
  # Runs on pushes targeting the default branch
  # update to main for production
  push:
    branches: ["*"] 

  # Allows you to run this workflow manually from the Actions tab
  workflow_dispatch:

# Sets permissions of the GITHUB_TOKEN to allow deployment to GitHub Pages
permissions:
  contents: read
  pages: write
  id-token: write

# Allow only one concurrent deployment, skipping runs queued between the run in-progress and latest queued.
# However, do NOT cancel in-progress runs as we want to allow these production deployments to complete.
concurrency:
  group: "pages"
  cancel-in-progress: false

jobs:
  # Build job
  build:
    runs-on: ubuntu-latest
    steps:
      - name: Checkout
        uses: actions/checkout@v4

      - name: Detect package manager
        id: detect-package-manager
        run: |
          cd frontend
          if [ -f "${{ github.workspace }}/bun.lockb" ]; then
            echo "manager=bun" >> $GITHUB_OUTPUT
            echo "command=install" >> $GITHUB_OUTPUT
            echo "runner=bun" >> $GITHUB_OUTPUT
            exit 0
          elif [ -f "${{ github.workspace }}/package.json" ]; then
            echo "manager=bun" >> $GITHUB_OUTPUT
            echo "command=ci" >> $GITHUB_OUTPUT
            echo "runner=bun --no-install" >> $GITHUB_OUTPUT
            exit 0
          else
            echo "Unable to determine package manager"
            exit 1
          fi

      - name: Setup Bun
        uses: oven-sh/setup-bun@v1
        with:
          bun-version: latest
          cache: ${{ steps.detect-package-manager.outputs.manager }}

      - name: Setup Pages
        uses: actions/configure-pages@v4

      - name: Restore cache
        uses: actions/cache@v4
        with:
          path: |
            frontend/.next/cache
          # Generate a new cache whenever packages or source files change.
          key: ${{ runner.os }}-nextjs-${{ hashFiles('**/package-lock.json', '**/yarn.lock') }}-${{ hashFiles('**.[jt]s', '**.[jt]sx') }}
          # If source files changed but packages didn't, rebuild from a prior cache.
          restore-keys: |
            ${{ runner.os }}-nextjs-${{ hashFiles('**/package-lock.json', '**/yarn.lock') }}-

      - name: Install dependencies
        run: |
          cd frontend 
          bun install

      - name: Build with Next.js
<<<<<<< HEAD
        run: | 
=======
        run: |
>>>>>>> a94239f8
          cd frontend
          bun run build

      - name: Upload artifact
        uses: actions/upload-pages-artifact@v3
        with:
          path: ./frontend/out

  # Deployment job
  deploy:
    environment:
      name: github-pages
      url: ${{ steps.deployment.outputs.page_url }}
    runs-on: ubuntu-latest
    needs: build
    steps:
      - name: Deploy to GitHub Pages
        id: deployment
        uses: actions/deploy-pages@v4<|MERGE_RESOLUTION|>--- conflicted
+++ resolved
@@ -78,11 +78,7 @@
           bun install
 
       - name: Build with Next.js
-<<<<<<< HEAD
-        run: | 
-=======
         run: |
->>>>>>> a94239f8
           cd frontend
           bun run build
 
